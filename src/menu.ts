import {
    Composer,
    Context,
    Filter,
    InlineKeyboardButton,
    InlineKeyboardMarkup,
    LoginUrl,
    Middleware,
    MiddlewareObj,
} from './deps.deno.ts'

const b = 0xff // mask for lowest byte
const toNums = (str: string) => Array.from(str).map(c => c.codePointAt(0)!)
const enc = new TextEncoder()
const dec = new TextDecoder()
/** Computes how long the byte representation of a string is */
function countBytes(str: string): number {
    return enc.encode(str).length
}
/** Efficiently computes a 4-byte hash of an int32 array */
function tinyHash(nums: number[]): string {
    // Inspired by JDK7's hashCode with different primes for a better distribution
    let hash = 17
    for (const n of nums) hash = ((hash << 5) + (hash << 2) + hash + n) >>> 0 // hash = 37 * hash + n
    const bytes = [hash >>> 24, (hash >> 16) & b, (hash >> 8) & b, hash & b]
    return dec.decode(Uint8Array.from(bytes)) // turn bytes into string
}

/**
 * Context flavor for context objects in listeners that react to menus. Provides
 * `ctx.menu`, a control pane for the respective menu.
 */
export interface MenuFlavor {
    match?: string
    /**
     * Control panel for the currently active menu. `ctx.menu` is only available
     * for listeners that are passed as handlers to a menu, and it allows you to
     * perform simple actions such as navigating the menu, or updating or
     * closing it.
     *
     * As an example, if you have a text button that changes its label based on
     * `ctx`, then you should call
     *
     * ```ts
     * ctx.menu.update()
     * ```
     *
     * whenever you alter the context object in such a way that the label should
     * update. The same is true for dynamic ranges that change their layout.
     *
     * If you edit the message yourself after calling one of the functions on
     * `ctx.menu`, the new menu will be automatically injected into the payload.
     * Otherwise, a dedicated API call will be performed after your middleware
     * completes.
     */
    menu: {
        /**
         * Call this method to update the menu. For instance, if you have a
         * button that changes its text based on `ctx`, then you should call
         * this method to update it.
         */
        update: () => void
        /**
         * Closes the menu. Removes all buttons underneath the message.
         */
        close: () => void
        /**
         * Navigates to the parent menu. By default, the parent menu is the menu
         * on which you called `register` when installing this menu.
         *
         * Throws an error if this menu does not have a parent menu.
         */
        back: () => void
        /**
         * Navigates to the specified submenu. The given identifier is the same
         * string that you pass to `new Menu('')`. If you specify the identifier
         * of the current menu itself, this method is equivalent to
         * `ctx.menu.update()`.
         *
         * Remember that you must register all submenus at the root menu using
         * the `register` method before you can navigate between them.
         */
        nav: (to: string) => void
    }
}

/**
 * Middleware that has access to the `ctx.menu` control panel.
 */
type MenuMiddleware<C extends Context> = Middleware<
    Filter<C, 'callback_query:data'> & MenuFlavor
>

type MaybePromise<T> = T | Promise<T>
/** String or potentially async function that generates a string */
type DynamicString<C extends Context> =
    | string
    | ((ctx: C) => MaybePromise<string>)

type Cb<C extends Context> = Omit<
    InlineKeyboardButton.CallbackButton,
    'callback_data'
> & {
    /**
     * Middleware that will be invoked if a callback query for this button is
     * received.
     */
    middleware: MenuMiddleware<C>[]
    /**
     * Optional fingerprint for this button
     */
    fingerprint?: DynamicString<C>
    /**
     * Optional payload for this button
     */
    payload?: DynamicString<C>
}
type NoCb = Exclude<InlineKeyboardButton, InlineKeyboardButton.CallbackButton>
type RemoveAllTexts<T> = T extends { text: string } ? Omit<T, 'text'> : T
/**
 * Button of a menu. Almost the same type as InlineKeyboardButton but with texts
 * that can be generated on the fly, and middleware for callback buttons.
 */
export type MenuButton<C extends Context> = {
    /**
     * Label text on the button, or a function that can generate this text. The
     * function is supplied with the context object that is used to make the
     * request.
     */
    text: DynamicString<C>
} & RemoveAllTexts<NoCb | Cb<C>>

/**
 * Raw menu range, i.e. a two-dimensional array of menu buttons.
 */
type RawRange<C extends Context> = MenuButton<C>[][]
/**
 * Range instance, or a raw (static) range that consists of a two-dimensional
 * menu button array.
 */
type MaybeRawRange<C extends Context> = Range<C> | RawRange<C>
/**
 * Potentially async function that generates a potentially raw range.
 */
type DynamicRange<C extends Context> = (
    ctx: C
) => MaybePromise<MaybeRawRange<C>>
/**
 * Potentially dynamic range.
 */
type MaybeDynamicRange<C extends Context> = MaybeRawRange<C> | DynamicRange<C>

const ops = Symbol('menu building operations')

/**
 * A range is a two-dimensional array of menu buttons.
 */
class Range<C extends Context> {
    /** List of range generator functions */
    [ops]: Array<MaybeDynamicRange<C>> = []
    /**
     * This method is used internally whenever a new range is added.
     *
     * @param range A range object or a two-dimensional array of menu buttons
     */
    private addRange(range: MaybeDynamicRange<C>) {
        this[ops].push(range)
        return this
    }
    /**
     * This method is used internally whenever a new single button is added.
     *
     * @param btn menu button object
     */
    private add(btn: MenuButton<C>) {
        return this.addRange([[btn]])
    }
    /**
     * Adds a 'line break'. Call this method to make sure that the next added
     * buttons will be on a new row.
     */
    row() {
        return this.addRange([[], []])
    }
    /**
     * Adds a new URL button. Telegram clients will open the provided URL when
     * the button is pressed. Note that they will not notify your bot when that
     * happens, so you cannot react to this button.
     *
     * @param text The text to display
     * @param url HTTP or tg:// url to be opened when button is pressed
     */
    url(text: DynamicString<C>, url: string) {
        return this.add({ text, url })
    }
    /**
     * Adds a new login button. This can be used as a replacement for the
     * Telegram Login Widget. You must specify an HTTP URL used to automatically
     * authorize the user.
     *
     * @param text The text to display
     * @param loginUrl The login URL as string or `LoginUrl` object
     */
    login(text: DynamicString<C>, loginUrl: string | LoginUrl) {
        return this.add({
            text,
            login_url:
                typeof loginUrl === 'string' ? { url: loginUrl } : loginUrl,
        })
    }
    /**
     * Adds a new text button. You may pass any number of listeners. They will
     * be called when the button is pressed.
     *
     * ```ts
     * menu.text('Hit me!', ctx => ctx.reply('Ouch!'))
     * ```
     *
     * If you pass several listeners, make sure that you understand what
     * [middleware](https://grammy.dev/guide/middleware.html) is.
     *
     * You can also use this method to register a button that depends on the
     * current context.
     *
     * ```ts
     * function greetInstruction(ctx: Context): string {
     *   const username = ctx.from?.first_name
     *   return `Greet ${username ?? 'me'}!`,
     * }
     *
     * const menu = new Menu('my-menu')
     *   .text(greetInstruction, ctx => ctx.reply("I'm too shy."))
     * bot.use(menu)
     *
     * // This will send a menu with one text button, and the text has the name
     * // of the user that the bot is replying to.
     * bot.on('message', ctx => ctx.reply('What shall I do?', { reply_markup: menu }))
     * ```
     *
     * If you base the text on [session
     * data](https://grammy.dev/plugins/session.html), you can easily create a
     * settings panel with toggle buttons.
     *
     * ```ts
     * // Button will toggle between 'Yes' and 'No' when pressed
     * menu.text(ctx => ctx.session.flag ? 'Yes' : 'No', async ctx => {
     *   ctx.session.flag = !ctx.session.flag
     *   await ctx.menu.update()
     * })
     * ```
     *
     * @param text The text to display, or a text with fingerprint/payload
     * @param middleware The listeners to call when the button is pressed
     */
    text(
        text:
            | DynamicString<C>
            | {
                  /** Text to display */
                  text: DynamicString<C>
                  /** Optional fingerprint of the button */
                  fingerprint?: DynamicString<C>
                  /** Optional payload */
                  payload?: DynamicString<C>
              },
        ...middleware: MenuMiddleware<C>[]
    ) {
        return this.add(
            typeof text === 'object'
                ? { ...text, middleware }
                : { text, middleware }
        )
    }
    /**
     * Adds a new inline query button. Telegram clients will let the user pick a
     * chat when this button is pressed. This will start an inline query. The
     * selected chat will be prefilled with the name of your bot. You may
     * provide a text that is specified along with it.
     *
     * Your bot will in turn receive updates for inline queries. You can listen
     * to inline query updates like this:
     * ```ts
     * // Listen for specifc query
     * bot.inlineQuery('my-query', ctx => { ... })
     * // Listen for any query
     * bot.on('inline_query', ctx => { ... })
     * ```
     *
     * @param text The text to display
     * @param query The (optional) inline query string to prefill
     */
    switchInline(text: DynamicString<C>, query = '') {
        return this.add({ text, switch_inline_query: query })
    }
    /**
     * Adds a new inline query button that acts on the current chat. The
     * selected chat will be prefilled with the name of your bot. You may
     * provide a text that is specified along with it. This will start an inline
     * query.
     *
     * Your bot will in turn receive updates for inline queries. You can listen
     * to inline query updates like this:
     * ```ts
     * // Listen for specifc query
     * bot.inlineQuery('my-query', ctx => { ... })
     * // Listen for any query
     * bot.on('inline_query', ctx => { ... })
     * ```
     *
     * @param text The text to display
     * @param query The (optional) inline query string to prefill
     */
    switchInlineCurrent(text: DynamicString<C>, query = '') {
        return this.add({ text, switch_inline_query_current_chat: query })
    }
    /**
     * Adds a new game query button, confer
     * https://core.telegram.org/bots/api#games
     *
     * This type of button must always be the first button in the first row.
     *
     * @param text The text to display
     */
    game(text: DynamicString<C>) {
        return this.add({ text, callback_game: {} })
    }
    /**
     * Adds a new payment button, confer
     * https://core.telegram.org/bots/api#payments
     *
     * This type of button must always be the first button in the first row.
     *
     * @param text The text to display
     */
    pay(text: DynamicString<C>) {
        return this.add({ text, pay: true })
    }
    /**
     * Adds a button that navigates to a given submenu when pressed. You can
     * pass in the identifier of another menu instance. This way, you can
     * effectively create a network of menus with navigation between them.
     *
     * It is necessary that you register the targeted submenu by calling
     * `menu.register(submenu)`. Otherwise, no navigation can be performed. Note
     * that you then don't need to call `bot.use(submenu)` anymore, all
     * registered submenus will automatically become interactive, too.
     *
     * You can also navigate to this submenu manually by calling
     * `ctx.menu.nav('sub-id')`, where `'sub-id'` is the identifier of the
     * submenu.
     *
     * You can call `submenu.back()` to add a button that navigates back to the
     * parent menu, i.e. the menu at which you registered the submenu.
     *
     * You can get back the `submenu` instance by calling `parent.at('sub-id')`,
     * where `'sub-id'` is the identifier you passed to the submenu.
     *
     * @param text The text to display
     * @param menu The submenu to open when the button is pressed
     * @param options Further options
     */
    submenu(
        text: DynamicString<C>,
        menu: string,
        options: {
            /** Middleware to run when the navigation is performed */
            onAction?: MenuMiddleware<C>
            /** Optional fingerprint of the button */
            fingerprint?: DynamicString<C>
            /** Optional payload */
            payload?: DynamicString<C>
        } = {}
    ) {
        return this.text(
            {
                text,
                fingerprint: options.fingerprint,
                payload: options.payload,
            },
            ...(options.onAction === undefined ? [] : [options.onAction]),
            ctx => ctx.menu.nav(menu)
        )
    }
    /**
     * Adds a text button that performs a navigation to the parent menu via
     * `ctx.menu.back()`.
     *
     * @param text The text to display
     * @param options Further options
     */
    back(
        text: DynamicString<C>,
        options: {
            /** Middleware to run when the navigation is performed */
            onAction?: MenuMiddleware<C>
            /** Optional fingerprint of the button */
            fingerprint?: DynamicString<C>
            /** Optional payload */
            payload?: DynamicString<C>
        } = {}
    ) {
        return this.text(
            {
                text,
                fingerprint: options.fingerprint,
                payload: options.payload,
            },
            ...(options.onAction === undefined ? [] : [options.onAction]),
            ctx => ctx.menu.back()
        )
    }
    /**
     * This is a dynamic way to initialize menu. A typical use case is when you
     * want to create an arbitrary menu, using the data from `ctx.session`:
     *
     * ```ts
     * const menu = new Menu('root')
     * menu.dynamic(ctx => ctx.session.data.reduce((range, entry) => range.text(entry)), new Menu.Builder())
     * bot.command("start", async (ctx) => {
     *   await ctx.reply("Menu", {
     *      reply_markup: menu,
     *   });
     * });
     * ```
     *
     * @param menuFactory async menu factory function
     * @returns MiddlewareObj
     */
    dynamic(
        rangeBuilder: (
            ctx: C,
            range: Range<C>
        ) => MaybePromise<MaybeRawRange<C> | void>
    ) {
        return this.addRange(async (ctx: C) => {
            const range = new Range<C>()
            const res = await rangeBuilder(ctx, range)
            if (res instanceof Menu)
                throw new Error(
                    'Cannot use a `Menu` instance as a dynamic range, did you mean to return an instance of `Menu.Range` instead?'
                )
            return res instanceof Range ? res : range
        })
    }
    /**
     * Appends a given range to this range. This will effectively replay all
     * operations of the given range onto this range.
     *
     * @param range A potentially raw range
     */
    append(range: MaybeRawRange<C>) {
        if (range instanceof Range) {
            this[ops].push(...range[ops])
            return this
        } else return this.addRange(range)
    }
}

/**
 * Configuration options for the menu.
 */
export interface MenuOptions<C extends Context> {
    /**
     * Menus will automatically call `ctx.answerCallbackQuery` with no
     * arguments. If you want to call the method yourself, for example because
     * you need to send custom messages, you can set `autoAnswer` to `false` to
     * disable this behavior.
     */
    autoAnswer?: boolean
    /**
     * A menu is rendered once when it is sent, and once when a callback query
     * arrives. After all, we could not store all rendered menus in all chats
     * forever.
     *
     * If a user presses a button on an old menu instance far up the chat, the
     * buttons may have changed completely by now, and the menu would be
     * rendered differently today. Consequently, this menu plugin can detect if
     * the menu rendered based on the newly incoming callback query is the same
     * as the menu that was sent originally.
     *
     * If the menu is found to be outdated, no handlers are run. Instead, the
     * old message is updated and a fresh menu is put into place. A notification
     * is shown to the user that the menu was outdated. Long story short, you
     * can use this option to personalise what notification to display. You can
     * pass a string as the message to display to the user.
     *
     * Alternatively, you can specify custon middleware that will be invoked and
     * that can handle this case as you wish. You should update the menu yourself, or
     */
    onMenuOutdated?: string | MenuMiddleware<C>
}

/**
 * A menu is a set of interactive buttons that is displayed beneath a message.
 * It uses an [inline keyboard](https://grammy.dev/plugins/keyboard.html) for
 * that, so in a sense, a menu is just an inline keyboard spiced up with
 * interactivity (such as navigation between multiple pages).
 *
 * ```ts
 * // Creating a simple menu
 * const menu = new Menu('my-menu-identifier')
 *   .text('A', ctx => ctx.reply('You pressed A!')).row()
 *   .text('B', ctx => ctx.reply('You pressed B!'))
 *
 * // Make it interactive
 * bot.use(menu)
 *
 * bot.command('start', async ctx => {
 *   // Send the menu:
 *   await ctx.reply('Check out this menu:', {
 *     reply_markup: menu
 *   })
 * })
 * ```
 *
 * Sending the menu is not directly possible via `bot.api.sendMessage`, only via
 * the context object, at least not yet.
 *
 * Check out the [official documentation](https://grammy.dev/plugins/menu.html)
 * to see how you can create menus that span several pages, how to navigate
 * between them, and more.
 */
export class Menu<C extends Context = Context>
    extends Range<C>
    implements MiddlewareObj<C>, InlineKeyboardMarkup
{
    private parent: string | undefined = undefined
    private index: Map<string, Menu<C>> = new Map()
    private readonly options: Required<MenuOptions<C>>

    /**
     * A menu range is a part of the two-dimensional array of menu buttons. This
     * is mostly useful if you want to dynamically generate the structure of the
     * menu on the fly.
     */
    static Range = Range

    /**
     * Creates a new menu with the given identifier.
     *
     * Check out the [official
     * documentation](https://grammy.dev/plugins/menu.html) to see how you can
     * create menus that span several pages, how to navigate between them, and
     * more.
     *
     * @param id Identifier of the menu
     * @param autoAnswer Flag to disable automatic query answering
     */
    constructor(private readonly id: string, options: MenuOptions<C> = {}) {
        super()
        // (id + row + col + prefix + hash) <= 64 bytes
        if (countBytes(id + '/xx/yy/') + 1 + 4 > 64)
            throw new Error(
                `Please use a shorter menu identifier than '${this.id}'! It causes the payload sizes to exceed 64 bytes!`
            )
        if (id.includes('/'))
            throw new Error(`You cannot use '/' in a menu identifier ('${id}')`)
        this.index.set(id, this)
        this.options = {
            autoAnswer: options.autoAnswer ?? true,
            onMenuOutdated:
                options.onMenuOutdated ?? 'Menu was outdated, try again!',
        }
    }
    /**
     * Used internally by the menu, do not touch or you'll burn yourself.
     */
    public readonly inline_keyboard = new Proxy([], {
        get: () => {
            throw new Error(
                `Cannot send menu '${this.id}'! Did you forget to use bot.use() for it?`
            )
        },
    })
    /**
     * Registers a submenu. This makes it accessible for navigation, and sets
     * its parent menu to this menu.
     *
     * Optionally, you can specify the identifier of a different parent menu as
     * a second argument. The parent menu is the menu that is targeted when
     * backwards navigation is performed.
     *
     * Note that once you registered a submenu, it is sufficient to call
     * `bot.use(menu)` for the parent menu only. You do not need to make all
     * submenus interactive by passing them to `bot.use`.
     *
     * @param menus The menu to register, or an array of them
     * @param parent An optional parent menu identifier
     */
    register(menus: Menu<C> | Menu<C>[], parent = this.id) {
        const arr = Array.isArray(menus) ? menus : [menus]
        const existing = arr.find(m => this.index.has(m.id))
        if (existing !== undefined)
            throw new Error(`Menu '${existing.id}' already registered!`)
        for (const menu of arr) {
            // `menu.index` includes `menu` itself
            menu.index.forEach((m, id) => {
                this.index.set(id, m)
                m.index = this.index
            })
            menu.parent = parent
        }
    }
    /**
     * Returns the menu instance for the given identifier. If the identifier is
     * the same as this menu's identifier, `this` is returned.
     *
     * @param id Menu identifier
     * @returns The identified menu
     */
    at(id: string) {
        const menu = this.index.get(id)
        if (menu === undefined) {
            const validIds = Array.from(this.index.keys())
                .map(k => `'${k}'`)
                .join(', ')
            throw new Error(
                `Menu '${id}' is not known to menu '${this.id}'! Known submenus are: ${validIds}`
            )
        }
        return menu
    }

    /**
     * Renders the menu to a static object of inline keyboard buttons by
     * concatenating all ranges, and applying the given context object to all
     * functions.
     *
     * @param ctx context object to use
     */
    private async render(ctx: C) {
        // Create renderer
        const renderer = createRenderer(
            ctx,
            async (btn, i, j): Promise<InlineKeyboardButton> => {
                const text = await uniform(ctx, btn.text)
                if ('middleware' in btn) {
                    const row = i.toString(16)
                    const col = j.toString(16)
                    const payload = await uniform(ctx, btn.payload, '')
                    if (payload.includes('/'))
                        throw new Error(
                            `Could not render menu '${this.id}'! Payload must not contain a '/' character but was '${payload}'`
                        )
                    // Add empty string if no fingerprint is given. We will then
                    // later append a hash once we know the complete menu layout
                    const fp =
                        btn.fingerprint === undefined
                            ? ''
                            : `f${await uniform(ctx, btn.fingerprint)}`
                    const callback_data = `${this.id}/${row}/${col}/${payload}/${fp}`
                    return { callback_data, text }
                } else return { ...btn, text }
            }
        )
        // Render button array
        const rendered = await renderer(this[ops])
        // Inject hash values to detect keyboard changes
        const lengths = [rendered.length, ...rendered.map(row => row.length)]
        for (const row of rendered) {
            for (const btn of row) {
                if ('callback_data' in btn && btn.callback_data.endsWith('/')) {
                    const data = toNums(btn.text)
                    btn.callback_data += `h${tinyHash(lengths.concat(data))}`
                }
            }
        }
        return rendered
    }

    /**
     * Replaces known menu instances in the payload by their rendered versions.
     * A menu is known if it is contained in this menu's index. Only the
     * `reply_markup` property of the given object is checked for containing a
     * menu.
     *
     * @param payload payload of API call
     * @param ctx context object
     */
    private async prepare(payload: Record<string, unknown>, ctx: C) {
        if (payload.reply_markup instanceof Menu) {
            const menu = this.index.get(payload.reply_markup.id)
            if (menu !== undefined) {
                const rendered = await menu.render(ctx)
                payload.reply_markup = { inline_keyboard: rendered }
            }
        }
    }
    middleware() {
        const composer = new Composer<C>((ctx, next) => {
            ctx.api.config.use(async (prev, method, payload, signal) => {
                const p: Record<string, unknown> = payload
                if (Array.isArray(p.results))
                    await Promise.all(p.results.map(r => this.prepare(r, ctx)))
                else await this.prepare(p, ctx)
                return await prev(method, payload, signal)
            })
            return next()
        })
        composer.on('callback_query:data').lazy(async ctx => {
<<<<<<< HEAD
            const [path, rowStr, colStr, payload, fingerprint] =
=======
            const [path, rowStr, colStr, ...callbackData] =
>>>>>>> aedf712c
                ctx.callbackQuery.data.split('/')
            // provide payload on `ctx.match` if it is not empty
            if (payload) ctx.match = payload
            if (!rowStr || !colStr) return []
            const menu = this.index.get(path)
            if (menu === undefined) return []
            const row = parseInt(rowStr, 16)
            const col = parseInt(colStr, 16)
            const hash = callbackData.join('/')
            if (row < 0 || col < 0)
                throw new Error(`Invalid button position '${row}/${col}'`)
            const reply_markup = menu
            const navInstaller = this.navInstaller(menu)
            /** Defines what happens if the used menu is outdated */
            function menuIsOutdated() {
                const outdated = reply_markup.options.onMenuOutdated
                return typeof outdated !== 'string'
                    ? [navInstaller, outdated as Middleware<C>]
                    : (ctx: C) =>
                          Promise.all([
                              ctx.answerCallbackQuery({ text: outdated }),
                              ctx.editMessageReplyMarkup({ reply_markup }),
                          ])
            }
            const renderer = createRenderer(ctx, (btn: MenuButton<C>) => btn)
            let keyboard: RawRange<C> = await renderer(menu[ops])
            if (row >= keyboard.length || col >= keyboard[row].length)
                return menuIsOutdated()
            const btn = keyboard[row][col]
            if (!('middleware' in btn)) return menuIsOutdated()
            const label = await uniform(ctx, btn.text)
            const expectedPayload = await uniform(ctx, btn.payload)
            if (payload !== expectedPayload) return menuIsOutdated()
            let expectedFingerprint: string
            if (btn.fingerprint === undefined) {
                const lengths = keyboard.map(row => row.length)
                const data = [keyboard.length, ...lengths, ...toNums(label)]
                const fp = tinyHash(data)
                expectedFingerprint = `h${fp}`
            } else {
                const fp = await uniform(ctx, btn.fingerprint)
                expectedFingerprint = `f${fp}`
            }
            if (fingerprint !== expectedFingerprint) return menuIsOutdated()
            const handler = btn.middleware as Middleware<C>[]
            const mw = [navInstaller, ...handler]
            if (!menu.options.autoAnswer) return mw
            const c = new Composer<C>()
            c.fork(ctx => ctx.answerCallbackQuery())
            c.use(...mw)
            return c
        })
        return composer.middleware()
    }

    private navInstaller<C extends Context>(menu: Menu<C>): Middleware<C> {
        return async (ctx, next) => {
            const controlPanel: MenuFlavor = {
                // TODO: do not update menu immediately!

                // Instead, only set a flag that the menu must be updated. Then,
                // wait for calls that edit the same message, and inject the
                // payload there. This will both prevent flickering and save an
                // API call. If no such call is performed, fall back to
                // performing an extra API call.
                menu: {
                    update: async () => {
                        await ctx.editMessageReplyMarkup({ reply_markup: menu })
                    },
                    close: async () => {
                        await ctx.editMessageReplyMarkup()
                    },
                    nav: async (to: string) => {
                        await ctx.editMessageReplyMarkup({
                            reply_markup: menu.at(to),
                        })
                    },
                    back: async () => {
                        const parent = menu.parent
                        if (parent === undefined)
                            throw new Error(
                                `Cannot navigate back from menu '${menu.id}', no known parent!`
                            )
                        await ctx.editMessageReplyMarkup({
                            reply_markup: menu.at(parent),
                        })
                    },
                },
            }
            // register ctx.menu
            Object.assign(ctx, controlPanel)
            try {
                // call handlers
                await next()
            } finally {
                // unregister ctx.menu
                Object.assign(ctx, { menu: undefined })
            }
        }
    }
}

function createRenderer<C extends Context, B>(
    ctx: C,
    buttonTransformer: (
        btn: MenuButton<C>,
        row: number,
        col: number
    ) => MaybePromise<B>
): (ops: MaybeDynamicRange<C>[]) => Promise<B[][]> {
    async function layout(
        keyboard: Promise<B[][]>,
        range: MaybeDynamicRange<C>
    ): Promise<B[][]> {
        const k = await keyboard
        const btns = typeof range === 'function' ? await range(ctx) : range
        if (btns instanceof Range) return btns[ops].reduce(layout, keyboard)
        let first = true
        for (const row of btns) {
            if (!first) k.push([])
            const i = k.length - 1
            for (const button of row) {
                const j = k[i].length
                const btn = await buttonTransformer(button, i, j)
                k[i].push(btn)
            }
            first = false
        }
        return k
    }
    return ops => ops.reduce(layout, Promise.resolve([[]]))
}

function uniform<C extends Context>(
    ctx: C,
    value: string | ((ctx: C) => MaybePromise<string>) | undefined,
    fallback = ''
): MaybePromise<string> {
    if (value === undefined) return fallback
    else if (typeof value === 'function') return value(ctx)
    else return value
}<|MERGE_RESOLUTION|>--- conflicted
+++ resolved
@@ -698,11 +698,7 @@
             return next()
         })
         composer.on('callback_query:data').lazy(async ctx => {
-<<<<<<< HEAD
-            const [path, rowStr, colStr, payload, fingerprint] =
-=======
-            const [path, rowStr, colStr, ...callbackData] =
->>>>>>> aedf712c
+            const [path, rowStr, colStr, payload, ...fingerprint] =
                 ctx.callbackQuery.data.split('/')
             // provide payload on `ctx.match` if it is not empty
             if (payload) ctx.match = payload
@@ -711,7 +707,7 @@
             if (menu === undefined) return []
             const row = parseInt(rowStr, 16)
             const col = parseInt(colStr, 16)
-            const hash = callbackData.join('/')
+            const hash = fingerprint.join('/')
             if (row < 0 || col < 0)
                 throw new Error(`Invalid button position '${row}/${col}'`)
             const reply_markup = menu
